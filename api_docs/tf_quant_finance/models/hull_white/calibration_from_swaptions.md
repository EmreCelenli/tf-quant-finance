<!--
This file is generated by a tool. Do not edit directly.
For open-source contributions the docs will be updated automatically.
-->

*Last updated: 2021-09-22.*

<div itemscope itemtype="http://developers.google.com/ReferenceObject">
<meta itemprop="name" content="tf_quant_finance.models.hull_white.calibration_from_swaptions" />
<meta itemprop="path" content="Stable" />
</div>

# tf_quant_finance.models.hull_white.calibration_from_swaptions

<!-- Insert buttons and diff -->

<table class="tfo-notebook-buttons tfo-api" align="left">
</table>

<a target="_blank" href="https://github.com/google/tf-quant-finance/blob/master/tf_quant_finance/models/hull_white/calibration.py">View source</a>



Calibrates the Hull-White model using European Swaptions.

```python
tf_quant_finance.models.hull_white.calibration_from_swaptions(
    *, prices, expiries, floating_leg_start_times, floating_leg_end_times,
    fixed_leg_payment_times, floating_leg_daycount_fractions,
    fixed_leg_daycount_fractions, fixed_leg_coupon, reference_rate_fn,
    mean_reversion, volatility, notional=None, is_payer_swaption=True,
    use_analytic_pricing=True, num_samples=1, random_type=None, seed=None, skip=0,
    time_step=None, volatility_based_calibration=True, optimizer_fn=None,
    mean_reversion_lower_bound=0.001, mean_reversion_upper_bound=0.5,
    volatility_lower_bound=1e-05, volatility_upper_bound=0.1, tolerance=1e-06,
    maximum_iterations=50, dtype=None, name=None
)
```



<!-- Placeholder for "Used in" -->

This function estimates the mean-reversion rate and volatility parameters of
a Hull-White 1-factor model using a set of European swaption prices as the
target. The calibration is performed using least-squares optimization where
the loss function minimizes the squared error between the target swaption
prices and the model implied swaption prices.

#### Example
The example shows how to calibrate a Hull-White model with constant mean
reversion rate and constant volatility.

````python
import numpy as np
import tensorflow.compat.v2 as tf
import tf_quant_finance as tff

dtype = tf.float64

mean_reversion = [0.03]
volatility = [0.01]
expiries = np.array(
    [0.5, 0.5, 1.0, 1.0, 2.0, 2.0, 3.0, 3.0, 4.0, 4.0, 5.0, 5.0, 10., 10.])
float_leg_start_times = np.array([
    [0.5, 1.0, 1.5, 2.0, 2.5, 2.5, 2.5, 2.5, 2.5, 2.5],  # 6M x 2Y  swap
    [0.5, 1.0, 1.5, 2.0, 2.5, 3.0, 3.5, 4.0, 4.5, 5.0],  # 6M x 5Y  swap
    [1.0, 1.5, 2.0, 2.5, 3.0, 3.0, 3.0, 3.0, 3.0, 3.0],  # 1Y x 2Y  swap
    [1.0, 1.5, 2.0, 2.5, 3.0, 3.5, 4.0, 4.5, 5.0, 5.5],  # 1Y x 5Y  swap
    [2.0, 2.5, 3.0, 3.5, 4.0, 4.0, 4.0, 4.0, 4.0, 4.0],  # 2Y x 2Y  swap
    [2.0, 2.5, 3.0, 3.5, 4.0, 4.5, 5.0, 5.5, 6.0, 6.5],  # 2Y x 5Y  swap
    [3.0, 3.5, 4.0, 4.5, 5.0, 5.0, 5.0, 5.0, 5.0, 5.0],  # 3Y x 2Y  swap
    [3.0, 3.5, 4.0, 4.5, 5.0, 5.5, 6.0, 6.5, 7.0, 7.5],  # 3Y x 5Y  swap
    [4.0, 4.5, 5.0, 5.5, 6.0, 6.0, 6.0, 6.0, 6.0, 6.0],  # 4Y x 2Y  swap
    [4.0, 4.5, 5.0, 5.5, 6.0, 6.5, 7.0, 7.5, 8.0, 8.5],  # 4Y x 5Y  swap
    [5.0, 5.5, 6.0, 6.5, 7.0, 7.0, 7.0, 7.0, 7.0, 7.0],  # 5Y x 2Y  swap
    [5.0, 5.5, 6.0, 6.5, 7.0, 7.5, 8.0, 8.5, 9.0, 9.5],  # 5Y x 5Y  swap
    [10.0, 10.5, 11.0, 11.5, 12.0, 12.0, 12.0, 12.0, 12.0,
     12.0],  # 10Y x 2Y  swap
    [10.0, 10.5, 11.0, 11.5, 12.0, 12.5, 13.0, 13.5, 14.0,
     14.5]  # 10Y x 5Y  swap
])
float_leg_end_times = float_leg_start_times + 0.5
max_maturities = np.array(
    [2.5, 5.5, 3.0, 6.0, 4., 7., 5., 8., 6., 9., 7., 10., 12., 15.])
for i in range(float_leg_end_times.shape[0]):
  float_leg_end_times[i] = np.clip(
      float_leg_end_times[i], 0.0, max_maturities[i])

fixed_leg_payment_times = float_leg_end_times
float_leg_daycount_fractions = (
    float_leg_end_times - float_leg_start_times)
fixed_leg_daycount_fractions = float_leg_daycount_fractions
fixed_leg_coupon = 0.01 * np.ones_like(fixed_leg_payment_times)

zero_rate_fn = lambda x: 0.01 * tf.ones_like(x, dtype=dtype)
prices = tff.models.hull_white.swaption_price(
    expiries=expiries,
    floating_leg_start_times=float_leg_start_times,
    floating_leg_end_times=float_leg_end_times,
    fixed_leg_payment_times=fixed_leg_payment_times,
    floating_leg_daycount_fractions=float_leg_daycount_fractions,
    fixed_leg_daycount_fractions=fixed_leg_daycount_fractions,
    fixed_leg_coupon=fixed_leg_coupon,
    reference_rate_fn=zero_rate_fn,
    notional=100.,
    dim=1,
    mean_reversion=mean_reversion,
    volatility=volatility,
    use_analytic_pricing=True,
    dtype=dtype)

calibrated_parameters = tff.models.hull_white.calibration_from_swaptions(
    prices=prices[:, 0],
    expiries=expiries,
    floating_leg_start_times=float_leg_start_times,
    floating_leg_end_times=float_leg_end_times,
    fixed_leg_payment_times=fixed_leg_payment_times,
    floating_leg_daycount_fractions=float_leg_daycount_fractions,
    fixed_leg_daycount_fractions=fixed_leg_daycount_fractions,
    fixed_leg_coupon=fixed_leg_coupon,
    reference_rate_fn=zero_rate_fn,
    notional=100.,
    mean_reversion=[0.01],  # Initial guess for mean reversion rate
    volatility=[0.005],  # Initial guess for volatility
    maximum_iterations=50,
    dtype=dtype)
# Expected calibrated_parameters.mean_reversion.values(): [0.03]
# Expected calibrated_parameters.volatility.values(): [0.01]
````

#### Args:


* <b>`prices`</b>: A rank 1 real `Tensor`. The prices of swaptions used for
  calibration.
* <b>`expiries`</b>: A real `Tensor` of same shape and dtype as `prices`. The time to
  expiration of the swaptions.
* <b>`floating_leg_start_times`</b>: A real `Tensor` of the same dtype as `expiries`.
  The times when accrual begins for each payment in the floating leg. The
  shape of this input should be `expiries.shape + [m]` where `m` denotes
  the number of floating payments in each leg.
* <b>`floating_leg_end_times`</b>: A real `Tensor` of the same dtype as `expiries`.
  The times when accrual ends for each payment in the floating leg. The
  shape of this input should be `expiries.shape + [m]` where `m` denotes
  the number of floating payments in each leg.
* <b>`fixed_leg_payment_times`</b>: A real `Tensor` of the same dtype as `expiries`.
  The payment times for each payment in the fixed leg. The shape of this
  input should be `expiries.shape + [n]` where `n` denotes the number of
  fixed payments in each leg.
* <b>`floating_leg_daycount_fractions`</b>: A real `Tensor` of the same dtype and
  compatible shape as `floating_leg_start_times`. The daycount fractions
  for each payment in the floating leg.
* <b>`fixed_leg_daycount_fractions`</b>: A real `Tensor` of the same dtype and
  compatible shape as `fixed_leg_payment_times`. The daycount fractions
  for each payment in the fixed leg.
* <b>`fixed_leg_coupon`</b>: A real `Tensor` of the same dtype and compatible shape
  as `fixed_leg_payment_times`. The fixed rate for each payment in the
  fixed leg.
* <b>`reference_rate_fn`</b>: A Python callable that accepts expiry time as a real
  `Tensor` and returns a `Tensor` of either shape `input_shape` or
  `input_shape`. Returns the continuously compounded zero rate at
  the present time for the input expiry time.
* <b>`mean_reversion`</b>: A real positive scalar `Tensor` or a Python callable. The
  callable can be one of the following:
  (a) A left-continuous piecewise constant object (e.g.,
  `tff.math.piecewise.PiecewiseConstantFunc`) that has a property
  `is_piecewise_constant` set to `True`. In this case the object should
  have a method `jump_locations(self)` that returns a `Tensor` of shape
  `[num_jumps]`. The return value of `mean_reversion(t)` should return a
  `Tensor` of shape `t.shape`, `t` is a rank 1 `Tensor` of the same `dtype`
  as the output. See example in the class docstring.
  (b) A callable that accepts scalars (stands for time `t`) and returns a
  scalar `Tensor` of the same `dtype` as `strikes`.
  Corresponds to the mean reversion rate.
* <b>`volatility`</b>: A real positive `Tensor` of the same `dtype` as
  `mean_reversion` or a callable with the same specs as above.
  Corresponds to the long run price variance.
* <b>`notional`</b>: An optional `Tensor` of same dtype and compatible shape as
  `strikes`specifying the notional amount for the underlying swap.
   Default value: None in which case the notional is set to 1.
* <b>`is_payer_swaption`</b>: A boolean `Tensor` of a shape compatible with `expiries`.
  Indicates whether the prices correspond to payer (if True) or receiver
  (if False) swaption. If not supplied, payer swaptions are assumed.
* <b>`use_analytic_pricing`</b>: A Python boolean specifying if swaption pricing is
  done analytically during calibration. Analytic valuation is only
  supported for constant `mean_reversion` and piecewise constant
  `volatility`. If the input is `False`, then valuation using Monte-Carlo
  simulations is performed.
  Default value: The default value is `True`.
* <b>`num_samples`</b>: Positive scalar `int32` `Tensor`. The number of simulation
  paths during Monte-Carlo valuation of swaptions. This input is ignored
  during analytic valuation.
  Default value: The default value is 1.
* <b>`random_type`</b>: Enum value of `RandomType`. The type of (quasi)-random
  number generator to use to generate the simulation paths. This input is
  relevant only for Monte-Carlo valuation and ignored during analytic
  valuation.
  Default value: `None` which maps to the standard pseudo-random numbers.
* <b>`seed`</b>: Seed for the random number generator. The seed is only relevant if
  `random_type` is one of
  `[STATELESS, PSEUDO, HALTON_RANDOMIZED, PSEUDO_ANTITHETIC,
    STATELESS_ANTITHETIC]`. For `PSEUDO`, `PSEUDO_ANTITHETIC` and
  `HALTON_RANDOMIZED` the seed should be an Python integer. For
  `STATELESS` and  `STATELESS_ANTITHETIC `must be supplied as an integer
  `Tensor` of shape `[2]`. This input is relevant only for Monte-Carlo
  valuation and ignored during analytic valuation.
  Default value: `None` which means no seed is set.
* <b>`skip`</b>: `int32` 0-d `Tensor`. The number of initial points of the Sobol or
  Halton sequence to skip. Used only when `random_type` is 'SOBOL',
  'HALTON', or 'HALTON_RANDOMIZED', otherwise ignored.
  Default value: `0`.
* <b>`time_step`</b>: Scalar real `Tensor`. Maximal distance between time grid points
  in Euler scheme. Relevant when Euler scheme is used for simulation. This
  input is ignored during analytic valuation.
  Default value: `None`.
* <b>`volatility_based_calibration`</b>: An optional Python boolean specifying whether
  calibration is performed using swaption implied volatilities. If the
  input is `True`, then the swaption prices are first converted to normal
  implied volatilities and calibration is performed by minimizing the
  error between input implied volatilities and model implied volatilities.
  Default value: True.
* <b>`optimizer_fn`</b>: Optional Python callable which implements the algorithm used
  to minimize the objective function during calibration. It should have
  the following interface:
  result = optimizer_fn(value_and_gradients_function, initial_position,
  tolerance, max_iterations)
  `value_and_gradients_function` is a Python callable that accepts a point
  as a real `Tensor` and returns a tuple of `Tensor`s of real dtype
  containing the value of the function and its gradient at that point.
  'initial_position' is a real `Tensor` containing the starting point of the
  optimization, 'tolerance' is a real scalar `Tensor` for stopping tolerance
  for the procedure and `max_iterations` specifies the maximum number of
  iterations.
  `optimizer_fn` should return a namedtuple containing the items: `position`
  (a tensor containing the optimal value), `converged` (a boolean indicating
  whether the optimize converged according the specified criteria),
  `failed` (a boolean indicating if the optimization resulted in a failure),
  `num_iterations` (the number of iterations used), and `objective_value` (
  the value of the objective function at the optimal value).
  The default value for `optimizer_fn` is None and conjugate gradient
  algorithm is used.
* <b>`mean_reversion_lower_bound`</b>: An optional scalar `Tensor` specifying the
  lower limit of mean reversion rate during calibration.
  Default value: 0.001.
* <b>`mean_reversion_upper_bound`</b>: An optional scalar `Tensor` specifying the
  upper limit of mean reversion rate during calibration.
  Default value: 0.5.
* <b>`volatility_lower_bound`</b>: An optional scalar `Tensor` specifying the
  lower limit of Hull White volatility during calibration.
  Default value: 0.00001 (0.1 basis points).
* <b>`volatility_upper_bound`</b>: An optional scalar `Tensor` specifying the
  upper limit of Hull White volatility during calibration.
  Default value: 0.1.
* <b>`tolerance`</b>: Scalar `Tensor` of real dtype. The absolute tolerance for
  terminating the iterations.
  Default value: 1e-6.
* <b>`maximum_iterations`</b>: Scalar positive int32 `Tensor`. The maximum number of
  iterations during the optimization.
  Default value: 50.
* <b>`dtype`</b>: The default dtype to use when converting values to `Tensor`s.
  Default value: `None` which means that default dtypes inferred by
  TensorFlow are used.
* <b>`name`</b>: Python string. The name to give to the ops created by this function.
  Default value: `None` which maps to the default name
  `hw_swaption_calibration`.


#### Returns:

<<<<<<< HEAD
A Tuple of three elements. The first element is an instance of
`HullWhite1F` whose parameters are calibrated to the input
swaption prices. The second and third elements contains the optimization
status (whether the optimization algorithm succeeded in finding the
optimal point based on the specified convergence criteria) and the number
of iterations performed.
=======
A Tuple of three elements:
* The first element is an instance of `CalibrationResult` whose parameters
  are calibrated to the input swaption prices.
* A `Tensor` of optimization status for each batch element (whether the
  optimization algorithm has found the optimal point based on the specified
  convergance criteria).
* A `Tensor` containing the number of iterations performed by the
  optimization algorithm.
>>>>>>> 0976f720
<|MERGE_RESOLUTION|>--- conflicted
+++ resolved
@@ -267,15 +267,6 @@
 
 
 #### Returns:
-
-<<<<<<< HEAD
-A Tuple of three elements. The first element is an instance of
-`HullWhite1F` whose parameters are calibrated to the input
-swaption prices. The second and third elements contains the optimization
-status (whether the optimization algorithm succeeded in finding the
-optimal point based on the specified convergence criteria) and the number
-of iterations performed.
-=======
 A Tuple of three elements:
 * The first element is an instance of `CalibrationResult` whose parameters
   are calibrated to the input swaption prices.
@@ -283,5 +274,4 @@
   optimization algorithm has found the optimal point based on the specified
   convergance criteria).
 * A `Tensor` containing the number of iterations performed by the
-  optimization algorithm.
->>>>>>> 0976f720
+  optimization algorithm.