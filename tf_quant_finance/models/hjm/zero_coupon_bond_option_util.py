--- conflicted
+++ resolved
@@ -81,73 +81,6 @@
     A `Tensor` of real dtype and shape `strikes.shape + [dim]` containing the
     computed option prices.
   """
-<<<<<<< HEAD
-  sim_times, _ = tf.unique(tf.reshape(expiries, shape=[-1]))
-  longest_expiry = tf.reduce_max(sim_times)
-  sim_times, _ = tf.unique(
-      tf.concat(
-          [sim_times, tf.range(time_step, longest_expiry, time_step)], axis=0))
-  sim_times = tf.sort(sim_times, name='sort_sim_times')
-  tau = maturities - expiries
-  curve_times_builder, _ = tf.unique(tf.reshape(tau, shape=[-1]))
-  curve_times = tf.sort(curve_times_builder, name='sort_curve_times')
-
-  p_t_tau, r_t = sample_discount_curve_paths_fn(
-      times=sim_times, curve_times=curve_times, num_samples=num_samples)
-  dim = p_t_tau.shape[-1]
-
-  dt_builder = tf.concat(
-      axis=0,
-      values=[
-          tf.convert_to_tensor([0.0], dtype=dtype),
-          sim_times[1:] - sim_times[:-1]
-      ])
-  dt = tf.expand_dims(tf.expand_dims(dt_builder, axis=-1), axis=0)
-  discount_factors_builder = tf.math.exp(-r_t * dt)
-  # Transpose before (and after) because we want the cumprod along axis=1
-  # and `matvec` operates on the last axis. The shape before and after would
-  # be `(num_samples, len(times), dim)`
-  discount_factors_builder = tf.transpose(
-      utils.cumprod_using_matvec(
-          tf.transpose(discount_factors_builder, [0, 2, 1])), [0, 2, 1])
-
-  # make discount factors the same shape as `p_t_tau`. This involves adding
-  # an extra dimension (corresponding to `curve_times`).
-  discount_factors_builder = tf.expand_dims(discount_factors_builder, axis=1)
-  discount_factors_simulated = tf.repeat(
-      discount_factors_builder, p_t_tau.shape.as_list()[1], axis=1)
-
-  # `sim_times` and `curve_times` are sorted for simulation. We need to
-  # select the indices corresponding to our input.
-  sim_time_index = tf.searchsorted(sim_times, tf.reshape(expiries, [-1]))
-  curve_time_index = tf.searchsorted(curve_times, tf.reshape(tau, [-1]))
-
-  gather_index = _prepare_indices(
-      tf.range(0, num_samples), curve_time_index, sim_time_index,
-      tf.range(0, dim))
-
-  # The shape after `gather_nd` would be (num_samples*num_strikes*dim,)
-  payoff_discount_factors_builder = tf.gather_nd(discount_factors_simulated,
-                                                 gather_index)
-  # Reshape to `[num_samples] + strikes.shape + [dim]`
-  payoff_discount_factors = tf.reshape(payoff_discount_factors_builder,
-                                       [num_samples] + strikes.shape + [dim])
-  payoff_bond_price_builder = tf.gather_nd(p_t_tau, gather_index)
-  payoff_bond_price = tf.reshape(payoff_bond_price_builder,
-                                 [num_samples] + strikes.shape + [dim])
-
-  is_call_options = tf.reshape(
-      tf.broadcast_to(is_call_options, strikes.shape),
-      [1] + strikes.shape + [1])
-
-  strikes = tf.reshape(strikes, [1] + strikes.shape + [1])
-  payoff = tf.where(is_call_options,
-                    tf.math.maximum(payoff_bond_price - strikes, 0.0),
-                    tf.math.maximum(strikes - payoff_bond_price, 0.0))
-  option_value = tf.math.reduce_mean(payoff_discount_factors * payoff, axis=0)
-
-  return option_value
-=======
   name = name or 'options_price_from_samples'
   with tf.name_scope(name):
     sim_times, _ = tf.unique(tf.reshape(expiries, shape=[-1]))
@@ -218,7 +151,6 @@
     option_value = tf.math.reduce_mean(payoff_discount_factors * payoff, axis=0)
 
     return option_value
->>>>>>> 0976f720
 
 
 def _prepare_indices(idx0, idx1, idx2, idx3):
