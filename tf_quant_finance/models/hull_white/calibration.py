--- conflicted
+++ resolved
@@ -312,14 +312,6 @@
       `hw_swaption_calibration`.
 
   Returns:
-<<<<<<< HEAD
-    A Tuple of three elements. The first element is an instance of
-    `HullWhite1F` whose parameters are calibrated to the input
-    swaption prices. The second and third elements contains the optimization
-    status (whether the optimization algorithm succeeded in finding the
-    optimal point based on the specified convergence criteria) and the number
-    of iterations performed.
-=======
     A Tuple of three elements:
     * The first element is an instance of `CalibrationResult` whose parameters
       are calibrated to the input swaption prices.
@@ -328,7 +320,6 @@
       convergance criteria).
     * A `Tensor` containing the number of iterations performed by the
       optimization algorithm.
->>>>>>> 2c873021
   """
   name = name or 'hw_swaption_calibration'
   with tf.name_scope(name):
@@ -718,14 +709,6 @@
         `hw_capfloor_calibration`.
 
   Returns:
-<<<<<<< HEAD
-    A Tuple of three elements. The first element is an instance of
-    `HullWhite1F` whose parameters are calibrated to the input
-    swaption prices. The second and third elements contains the optimization
-    status (whether the optimization algorithm succeeded in finding the
-    optimal point based on the specified convergence criteria) and the number
-    of iterations performed.
-=======
     A Tuple of three elements:
     * The first element is an instance of `CalibrationResult` whose parameters
       are calibrated to the input cap/floor prices.
@@ -734,7 +717,6 @@
       the specified convergance criteria).
     * A `Tensor` containing the number of iterations performed by the
       optimization algorithm.
->>>>>>> 2c873021
   """
   name = name or 'hw_capfloor_calibration'
   with tf.name_scope(name):
